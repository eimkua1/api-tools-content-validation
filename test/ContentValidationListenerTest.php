--- conflicted
+++ resolved
@@ -1072,28 +1072,8 @@
     }
 
     /**
-     * @group 3
-     */
-<<<<<<< HEAD
-    public function testFailsValidationOfPartialSetsForPatchRequestsForCollectionThatIncludeUnknownInputs()
-    {
-        $services = new ServiceManager();
-        $factory  = new InputFilterFactory();
-        $services->setService('FooValidator', $factory->createInputFilter(array(
-            'foo' => array(
-                'name' => 'foo',
-                'validators' => array(
-                    array('name' => 'Digits'),
-                ),
-            ),
-            'bar' => array(
-                'name' => 'bar',
-                'validators' => array(
-                    array(
-                        'name'    => 'Regex',
-                        'options' => array('pattern' => '/^[a-z]+/i'),
-                    ),
-=======
+     * @group 29
+     */
     public function testSaveFilteredDataIntoDataContainer()
     {
         $services = new ServiceManager();
@@ -1107,7 +1087,10 @@
             ),
         )));
         $listener = new ContentValidationListener(array(
-            'Foo' => array('input_filter' => 'FooFilter'),
+            'Foo' => array(
+                'input_filter' => 'FooFilter',
+                'use_raw_data' => false,
+            ),
         ), $services, array(
             'Foo' => 'foo_id',
         ));
@@ -1124,17 +1107,17 @@
         $dataParams = new ParameterDataContainer();
         $dataParams->setBodyParams($params);
 
-        $event   = new MvcEvent();
-        $event->setRequest($request);
-        $event->setRouteMatch($matches);
-        $event->setParam('ZFContentNegotiationParameterData', $dataParams);
-
-        $listener->onRoute($event);
+        $event = new MvcEvent();
+        $event->setRequest($request);
+        $event->setRouteMatch($matches);
+        $event->setParam('ZFContentNegotiationParameterData', $dataParams);
+
+        $this->assertNull($listener->onRoute($event));
         $this->assertEquals('abc', $dataParams->getBodyParam('foo'));
     }
 
     /**
-     * @group 3
+     * @group 29
      */
     public function testSaveRawDataIntoDataContainer()
     {
@@ -1145,32 +1128,16 @@
                 'name' => 'foo',
                 'filters' => array(
                     array('name' => 'StringTrim'),
->>>>>>> 12a42fe4
-                ),
-            ),
-        )));
-        $listener = new ContentValidationListener(array(
-<<<<<<< HEAD
-            'Foo' => array('input_filter' => 'FooValidator'),
-=======
+                ),
+            ),
+        )));
+        $listener = new ContentValidationListener(array(
             'Foo' => array('input_filter' => 'FooFilter', 'use_raw_data' => true),
->>>>>>> 12a42fe4
         ), $services, array(
             'Foo' => 'foo_id',
         ));
 
         $request = new HttpRequest();
-<<<<<<< HEAD
-        $request->setMethod('PATCH');
-
-        $matches = new RouteMatch(array('controller' => 'Foo'));
-
-        $params = array_fill(0, 10, array(
-            'foo' => 123,
-            'baz' => 'who cares?',
-        ));
-
-=======
         $request->setMethod('POST');
 
         $matches = new RouteMatch(array('controller' => 'Foo'));
@@ -1192,7 +1159,7 @@
     }
 
     /**
-     * @group 3
+     * @group 29
      */
     public function testTrySaveUnknownData()
     {
@@ -1207,7 +1174,11 @@
             ),
         )));
         $listener = new ContentValidationListener(array(
-            'Foo' => array('input_filter' => 'FooFilter', 'allows_only_fields_in_filter' => true),
+            'Foo' => array(
+                'input_filter' => 'FooFilter',
+                'allows_only_fields_in_filter' => true,
+                'use_raw_data' => false,
+            ),
         ), $services, array(
             'Foo' => 'foo_id',
         ));
@@ -1222,7 +1193,6 @@
             'unknown' => 'value'
         );
 
->>>>>>> 12a42fe4
         $dataParams = new ParameterDataContainer();
         $dataParams->setBodyParams($params);
 
@@ -1231,29 +1201,16 @@
         $event->setRouteMatch($matches);
         $event->setParam('ZFContentNegotiationParameterData', $dataParams);
 
-<<<<<<< HEAD
-        $response = $listener->onRoute($event);
-        $this->assertInstanceOf('ZF\ApiProblem\ApiProblemResponse', $response);
-        return $response;
-=======
         $result = $listener->onRoute($event);
 
         $this->assertInstanceOf('ZF\ApiProblem\ApiProblemResponse', $result);
         $apiProblemData = $result->getApiProblem()->toArray();
         $this->assertEquals(422, $apiProblemData['status']);
         $this->assertContains('Unrecognized fields', $apiProblemData['detail']);
->>>>>>> 12a42fe4
-    }
-
-    /**
-     * @group 3
-<<<<<<< HEAD
-     * @depends testFailsValidationOfPartialSetsForPatchRequestsForCollectionThatIncludeUnknownInputs
-     */
-    public function testInvalidValidationGroupOnCollectionPatchIs400Response($response)
-    {
-        $this->assertEquals(400, $response->getApiProblem()->status);
-=======
+    }
+
+    /**
+     * @group 29
      */
     public function testSaveUnknownDataWhenEmptyInputFilter()
     {
@@ -1261,7 +1218,10 @@
         $factory  = new InputFilterFactory();
         $services->setService('FooFilter', $factory->createInputFilter(array()));
         $listener = new ContentValidationListener(array(
-            'Foo' => array('input_filter' => 'FooFilter'),
+            'Foo' => array(
+                'input_filter' => 'FooFilter',
+                'use_raw_data' => false,
+            ),
         ), $services, array(
             'Foo' => 'foo_id',
         ));
@@ -1287,7 +1247,14 @@
         $listener->onRoute($event);
 
         $this->assertEquals($params, $dataParams->getBodyParams());
->>>>>>> 12a42fe4
+    }
+
+    /**
+     * @depends testFailsValidationOfPartialSetsForPatchRequestsForCollectionThatIncludeUnknownInputs
+     */
+    public function testInvalidValidationGroupOnCollectionPatchIs400Response($response)
+    {
+        $this->assertEquals(400, $response->getApiProblem()->status);
     }
 
     /**
