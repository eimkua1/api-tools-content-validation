--- conflicted
+++ resolved
@@ -1,7 +1,3 @@
-<<<<<<< HEAD
-vendor/
-phpunit.xml
-=======
 .idea/
 vendor/
->>>>>>> ac91956b
+phpunit.xml