--- conflicted
+++ resolved
@@ -2,7 +2,6 @@
 
 All notable changes to this project will be documented in this file, in reverse chronological order by release.
 
-<<<<<<< HEAD
 ## 1.4.0 - TBD
 
 ### Added
@@ -21,10 +20,7 @@
 
 - Nothing.
 
-## 1.3.4 - TBD
-=======
 ## 1.3.4 - 2016-08-04
->>>>>>> 2303fbcf
 
 ### Added
 
