# Changelog

All notable changes to this project will be documented in this file, in reverse chronological order by release.

<<<<<<< HEAD
## 1.4.0 - TBD
=======
## 1.3.5 - TBD
>>>>>>> fd93c60e

### Added

- Nothing.

### Deprecated

- Nothing.

### Removed

- Nothing.

### Fixed

- Nothing.

## 1.3.4 - 2016-08-04

### Added

- Nothing.

### Deprecated

- Nothing.

### Removed

- Nothing.

### Fixed

- [#81](https://github.com/zfcampus/zf-content-validation/pull/81) fixes an
  issue with how data was being returned from the content validation listener
  when raw data was to be used, and unknown fields allowed. In cases where the
  data was an indexed array (which happens with zf-apigility-admin when submitting
  an input filter to the API), the data and unknown values, which were
  identical, were being merged before return. Since raw data always contains all
  unknown values, we now return before merging.

## 1.3.3 - 2016-07-26

### Added

- Nothing.

### Deprecated

- Nothing.

### Removed

- Nothing.

### Fixed

- [#78](https://github.com/zfcampus/zf-content-validation/pull/78) updates
  `ContentValidationListener::isCollection()` to check strictly for absence of
  an identifier when determining if a collection was requested. Previously, a
  `0` identifier would be incorrectly flagged as a request for a collection,
  which would pull the collection input filter instead of the entity input
  filter.

## 1.3.2 - 2016-07-21

### Added

- Nothing.

### Deprecated

- Nothing.

### Removed

- Nothing.

### Fixed

- [#76](https://github.com/zfcampus/zf-content-validation/pull/76) Added FactoryInterface
  for zend-servicemanager 2.x and updated factory key names for dbRecordExists and
  dbNoRecordExists validators.

## 1.3.1 - 2016-07-19

### Added

- Nothing.

### Deprecated

- Nothing.

### Removed

- Nothing.

### Fixed

- [#71](https://github.com/zfcampus/zf-content-validation/pull/71) corrected
  typo in module configuration which was leading to fatal errors (class not found).

## 1.3.0 - 2016-07-13

### Added

- [#64](https://github.com/zfcampus/zf-content-validation/pull/64) adds support
  for providing input filters for `GET` requests; these will validate query
  parameters. Configuration is exactly as it is for other HTTP methods.
- [#66](https://github.com/zfcampus/zf-content-validation/pull/66) and
  [#67](https://github.com/zfcampus/zf-content-validation/pull/67) add support
  for v3 releases of Zend Framework components, while retaining backwards
  compatibility with v2 releases.

### Deprecated

- Nothing.

### Removed

- [#67](https://github.com/zfcampus/zf-content-validation/pull/67) removes
  support for PHP 5.5.

### Fixed

- [#65](https://github.com/zfcampus/zf-content-validation/pull/65) adds the
  ability to specify the flags `allows_only_fields_in_filter` and `use_raw_data`
  in combination to ensure that raw data will not contain any keys not defined
  in the input filters. (Previously, `allows_only_fields_in_filter` was ignored
  when `use_raw_data` was specified.)

## 1.2.1 - 2016-07-12

### Added

- Nothing.

### Deprecated

- Nothing.

### Removed

- Nothing.

### Fixed

- [#63](https://github.com/zfcampus/zf-content-validation/pull/63) provides a
  fix to ensure that numeric keys in validation collections are preserved when
  merging file data into the set.<|MERGE_RESOLUTION|>--- conflicted
+++ resolved
@@ -2,11 +2,25 @@
 
 All notable changes to this project will be documented in this file, in reverse chronological order by release.
 
-<<<<<<< HEAD
 ## 1.4.0 - TBD
-=======
+
+### Added
+
+- Nothing.
+
+### Deprecated
+
+- Nothing.
+
+### Removed
+
+- Nothing.
+
+### Fixed
+
+- Nothing.
+
 ## 1.3.5 - TBD
->>>>>>> fd93c60e
 
 ### Added
 
