# Changelog

All notable changes to this project will be documented in this file, in reverse chronological order by release.

<<<<<<< HEAD
## 1.4.0 - TBD
=======
## 1.3.3 - TBD
>>>>>>> d3a7cc64

### Added

- Nothing.

### Deprecated

- Nothing.

### Removed

- Nothing.

### Fixed

- Nothing.

<<<<<<< HEAD
## 1.3.2 - TBD
=======
## 1.3.2 - 2016-07-21
>>>>>>> d3a7cc64

### Added

- Nothing.

### Deprecated

- Nothing.

### Removed

- Nothing.

### Fixed

<<<<<<< HEAD
- Nothing.
=======
- [#76](https://github.com/zfcampus/zf-content-validation/pull/76) Added FactoryInterface
  for zend-servicemanager 2.x and updated factory key names for dbRecordExists and
  dbNoRecordExists validators.
>>>>>>> d3a7cc64

## 1.3.1 - 2016-07-19

### Added

- Nothing.

### Deprecated

- Nothing.

### Removed

- Nothing.

### Fixed

- [#71](https://github.com/zfcampus/zf-content-validation/pull/71) corrected
  typo in module configuration which was leading to fatal errors (class not found).

## 1.3.0 - 2016-07-13

### Added

- [#64](https://github.com/zfcampus/zf-content-validation/pull/64) adds support
  for providing input filters for `GET` requests; these will validate query
  parameters. Configuration is exactly as it is for other HTTP methods.
- [#66](https://github.com/zfcampus/zf-content-validation/pull/66) and
  [#67](https://github.com/zfcampus/zf-content-validation/pull/67) add support
  for v3 releases of Zend Framework components, while retaining backwards
  compatibility with v2 releases.

### Deprecated

- Nothing.

### Removed

- [#67](https://github.com/zfcampus/zf-content-validation/pull/67) removes
  support for PHP 5.5.

### Fixed

- [#65](https://github.com/zfcampus/zf-content-validation/pull/65) adds the
  ability to specify the flags `allows_only_fields_in_filter` and `use_raw_data`
  in combination to ensure that raw data will not contain any keys not defined
  in the input filters. (Previously, `allows_only_fields_in_filter` was ignored
  when `use_raw_data` was specified.)

## 1.2.1 - 2016-07-12

### Added

- Nothing.

### Deprecated

- Nothing.

### Removed

- Nothing.

### Fixed

- [#63](https://github.com/zfcampus/zf-content-validation/pull/63) provides a
  fix to ensure that numeric keys in validation collections are preserved when
  merging file data into the set.<|MERGE_RESOLUTION|>--- conflicted
+++ resolved
@@ -2,11 +2,7 @@
 
 All notable changes to this project will be documented in this file, in reverse chronological order by release.
 
-<<<<<<< HEAD
 ## 1.4.0 - TBD
-=======
-## 1.3.3 - TBD
->>>>>>> d3a7cc64
 
 ### Added
 
@@ -24,11 +20,7 @@
 
 - Nothing.
 
-<<<<<<< HEAD
-## 1.3.2 - TBD
-=======
-## 1.3.2 - 2016-07-21
->>>>>>> d3a7cc64
+## 1.3.3 - TBD
 
 ### Added
 
@@ -44,13 +36,27 @@
 
 ### Fixed
 
-<<<<<<< HEAD
 - Nothing.
-=======
+
+## 1.3.2 - 2016-07-21
+
+### Added
+
+- Nothing.
+
+### Deprecated
+
+- Nothing.
+
+### Removed
+
+- Nothing.
+
+### Fixed
+
 - [#76](https://github.com/zfcampus/zf-content-validation/pull/76) Added FactoryInterface
   for zend-servicemanager 2.x and updated factory key names for dbRecordExists and
   dbNoRecordExists validators.
->>>>>>> d3a7cc64
 
 ## 1.3.1 - 2016-07-19
 
