--- conflicted
+++ resolved
@@ -7,16 +7,12 @@
 namespace ZF\ContentValidation;
 
 use Interop\Container\ContainerInterface;
-<<<<<<< HEAD
 use Zend\ServiceManager\FactoryInterface;
 use Zend\ServiceManager\ServiceLocatorInterface;
-=======
->>>>>>> ac91956b
 
 class ContentValidationListenerFactory
 {
     /**
-<<<<<<< HEAD
      * Create and return a ContentValidationListener instance.
      *
      * @param ContainerInterface $container
@@ -27,23 +23,6 @@
         $config = $container->has('config') ? $container->get('config') : [];
         $contentValidationConfig = isset($config['zf-content-validation']) ? $config['zf-content-validation'] : [];
         $restServices = $this->getRestServicesFromConfig($config);
-=======
-     * @param ContainerInterface $container
-     * @return ContentValidationListener
-     */
-    public function __invoke(ContainerInterface $container)
-    {
-        $contentValidationConfig = [];
-        $restServices            = [];
-
-        if ($container->has('Config')) {
-            $config = $container->get('Config');
-            if (isset($config['zf-content-validation'])) {
-                $contentValidationConfig = $config['zf-content-validation'];
-            }
-            $restServices = $this->getRestServicesFromConfig($config);
-        }
->>>>>>> ac91956b
 
         return new ContentValidationListener(
             $contentValidationConfig,
