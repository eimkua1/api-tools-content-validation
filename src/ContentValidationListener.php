<?php
/**
 * @license   http://opensource.org/licenses/BSD-3-Clause BSD-3-Clause
 * @copyright Copyright (c) 2014-2016 Zend Technologies USA Inc. (http://www.zend.com)
 */

namespace ZF\ContentValidation;

use Zend\EventManager\EventManager;
use Zend\EventManager\EventManagerAwareInterface;
use Zend\EventManager\EventManagerInterface;
use Zend\EventManager\ListenerAggregateInterface;
use Zend\EventManager\ListenerAggregateTrait;
use Zend\Http\Request as HttpRequest;
use Zend\Http\Response;
use Zend\InputFilter\CollectionInputFilter;
use Zend\InputFilter\Exception\InvalidArgumentException as InputFilterInvalidArgumentException;
use Zend\InputFilter\InputFilterInterface;
use Zend\InputFilter\UnknownInputsCapableInterface;
use Zend\Mvc\MvcEvent;
use Zend\Mvc\Router\RouteMatch as V2RouteMatch;
use Zend\Router\RouteMatch;
use Zend\ServiceManager\ServiceLocatorInterface;
use Zend\Stdlib\ArrayUtils;
use ZF\ApiProblem\ApiProblem;
use ZF\ApiProblem\ApiProblemResponse;
use ZF\ContentNegotiation\ParameterDataContainer;

class ContentValidationListener implements ListenerAggregateInterface, EventManagerAwareInterface
{
    use ListenerAggregateTrait;

    const EVENT_BEFORE_VALIDATE = 'contentvalidation.beforevalidate';

    /**
     * @var array
     */
    protected $config = [];

    protected $events;

    /**
     * @var ServiceLocatorInterface
     */
    protected $inputFilterManager;

    /**
     * Cache of input filter service names/instances
     *
     * @var array
     */
    protected $inputFilters = [];

    /**
<<<<<<< HEAD
=======
     * @var callable[]
     */
    protected $listeners = [];

    /**
>>>>>>> ac91956b
     * @var array
     */
    protected $methodsWithoutBodies = [
        'GET',
        'HEAD',
        'OPTIONS',
        'DELETE',
    ];

    /**
     * Map of REST controllers => route identifier names
     *
     * Used to determine if we have a collection or an entity, for purposes of validation.
     *
     * @var array
     */
    protected $restControllers;

    /**
     * @param array $config
     * @param null|ServiceLocatorInterface $inputFilterManager
     * @param array $restControllers
     */
    public function __construct(
        array $config = [],
        ServiceLocatorInterface $inputFilterManager = null,
        array $restControllers = []
    ) {
        $this->config               = $config;
        $this->inputFilterManager   = $inputFilterManager;
        $this->restControllers      = $restControllers;

        if (isset($config['methods_without_bodies']) && is_array($config['methods_without_bodies'])) {
            foreach ($config['methods_without_bodies'] as $method) {
                $this->addMethodWithoutBody($method);
            }
        }
    }

    /**
     * Set event manager instance
     *
     * Sets the event manager identifiers to the current class, this class, and
     * the resource interface.
     *
     * @param  EventManagerInterface $events
     * @return ContentValidationListener
     */
    public function setEventManager(EventManagerInterface $events)
    {
        $events->addIdentifiers([
            get_class($this),
            __CLASS__,
            self::EVENT_BEFORE_VALIDATE
        ]);
        $this->events = $events;

        return $this;
    }

    /**
     * Retrieve event manager
     *
     * Lazy-instantiates an EM instance if none provided.
     *
     * @return EventManagerInterface
     */
    public function getEventManager()
    {
        if (! $this->events) {
            $this->setEventManager(new EventManager());
        }
        return $this->events;
    }

    /**
     * @see   ListenerAggregateInterface
     * @param EventManagerInterface $events
     * @param int $priority
     */
    public function attach(EventManagerInterface $events, $priority = 1)
    {
        // trigger after authentication/authorization and content negotiation
        $this->listeners[] = $events->attach(MvcEvent::EVENT_ROUTE, [$this, 'onRoute'], -650);
    }

    /**
     * Attempt to validate the incoming request
     *
     * If an input filter is associated with the matched controller service,
     * attempt to validate the incoming request, and inject the event with the
     * input filter, as the "ZF\ContentValidation\InputFilter" parameter.
     *
     * Uses the ContentNegotiation ParameterDataContainer to retrieve parameters
     * to validate, and returns an ApiProblemResponse when validation fails.
     *
     * Also returns an ApiProblemResponse in cases of:
     *
     * - Invalid input filter service name
     * - Missing ParameterDataContainer (i.e., ContentNegotiation is not registered)
     *
     * @param MvcEvent $e
     * @return null|ApiProblemResponse
     */
    public function onRoute(MvcEvent $e)
    {
        $request = $e->getRequest();
        if (! $request instanceof HttpRequest) {
            return;
        }

        $routeMatches = $e->getRouteMatch();
<<<<<<< HEAD
        if (! ($routeMatches instanceof RouteMatch || $routeMatches instanceof V2RouteMatch)) {
=======
        if (! $routeMatches instanceof V2RouteMatch && ! $routeMatches instanceof RouteMatch) {
>>>>>>> ac91956b
            return;
        }

        $controllerService = $routeMatches->getParam('controller', false);
        if (! $controllerService) {
            return;
        }

        $method = $request->getMethod();
        $inputFilterService = $this->getInputFilterService($controllerService, $method);
        if (! $inputFilterService) {
            return;
        }

        if (! $this->hasInputFilter($inputFilterService)) {
            return new ApiProblemResponse(
                new ApiProblem(
                    500,
                    sprintf('Listed input filter "%s" does not exist; cannot validate request', $inputFilterService)
                )
            );
        }

        $dataContainer = $e->getParam('ZFContentNegotiationParameterData', false);
        if (! $dataContainer instanceof ParameterDataContainer) {
            return new ApiProblemResponse(
                new ApiProblem(
                    500,
                    'ZF\\ContentNegotiation module is not initialized; cannot validate request'
                )
            );
        }

        $data = in_array($method, $this->methodsWithoutBodies)
            ? $dataContainer->getQueryParams()
            : $dataContainer->getBodyParams();

        if (null === $data || '' === $data) {
            $data = [];
        }

        $isCollection = $this->isCollection($controllerService, $data, $routeMatches, $request);

        $files = $request->getFiles();
        if (! $isCollection && 0 < count($files)) {
            // File uploads are not validated for collections; impossible to
            // match file fields to discrete sets
            $data = ArrayUtils::merge($data, $files->toArray(), true);
        }

        $inputFilter = $this->getInputFilter($inputFilterService);

        if ($isCollection) {
            $collectionInputFilter = new CollectionInputFilter();
            $collectionInputFilter->setInputFilter($inputFilter);
            $inputFilter = $collectionInputFilter;
        }

        $e->setParam('ZF\ContentValidation\InputFilter', $inputFilter);

        $event = clone $e;
        $event->setName(self::EVENT_BEFORE_VALIDATE);

        $events = $this->getEventManager();
<<<<<<< HEAD
        $e->setName(self::EVENT_BEFORE_VALIDATE);
=======
>>>>>>> ac91956b
        $results = $events->triggerEventUntil(function ($result) {
            return ($result instanceof ApiProblem
                || $result instanceof ApiProblemResponse
            );
<<<<<<< HEAD
        }, $e);
=======
        }, $event);
>>>>>>> ac91956b

        $last = $results->last();

        if ($last instanceof ApiProblem) {
            $last = new ApiProblemResponse($last);
        }

        if ($last instanceof ApiProblemResponse) {
            return $last;
        }

        if ($isCollection && in_array($method, $this->methodsWithoutBodies)) {
            $data = [$data];
        }

        $inputFilter->setData($data);

        $status = ($request->isPatch())
            ? $this->validatePatch($inputFilter, $data, $isCollection)
            : $inputFilter->isValid();

        if ($status instanceof ApiProblemResponse) {
            return $status;
        }

        // Invalid? Return a 422 response.
        if (false === $status) {
            return new ApiProblemResponse(
                new ApiProblem(422, 'Failed Validation', null, null, [
                    'validation_messages' => $inputFilter->getMessages(),
                ])
            );
        }

        // Should we use the raw data vs. the filtered data?
        // - If no `use_raw_data` flag is present, always use the raw data, as
        //   that was the default experience starting in 1.0.
        // - If the flag is present AND is boolean true, that is also
        //   an indicator that the raw data should be present.
        if (! $this->useRawData($controllerService)) {
            $data = $inputFilter->getValues();
        }

        // If we don't have an instance of UnknownInputsCapableInterface, or no
        // unknown data is in the input filter, at this point we can just
        // set the current data into the data container.
        if (! $inputFilter instanceof UnknownInputsCapableInterface
            || ! $inputFilter->hasUnknown()
        ) {
            $dataContainer->setBodyParams($data);
            return;
        }

        $unknown    = $inputFilter->getUnknown();

        if ($this->allowsOnlyFieldsInFilter($controllerService)) {
            $fields  = implode(', ', array_keys($unknown));
            $detail  = sprintf('Unrecognized fields: %s', $fields);
            $problem = new ApiProblem(Response::STATUS_CODE_422, $detail);

            return new ApiProblemResponse($problem);
        }
        $dataContainer->setBodyParams(array_merge($data, $unknown));
    }

    /**
     * Add HTTP Method without body content
     *
     * @param string $method
     */
    public function addMethodWithoutBody($method)
    {
        $this->methodsWithoutBodies[] = $method;
    }

    /**
     * @param string $controllerService
     * @return boolean
     */
    protected function allowsOnlyFieldsInFilter($controllerService)
    {
        if (isset($this->config[$controllerService]['allows_only_fields_in_filter'])) {
            return true === $this->config[$controllerService]['allows_only_fields_in_filter'];
        }

        return false;
    }

    /**
     * @param $controllerService
     * @return bool
     */
    protected function useRawData($controllerService)
    {
        if (! isset($this->config[$controllerService]['use_raw_data'])
            || (isset($this->config[$controllerService]['use_raw_data'])
                && $this->config[$controllerService]['use_raw_data'] === true)
        ) {
            return true;
        }
        return false;
    }

    /**
     * Retrieve the input filter service name
     *
     * Test first to see if we have a method-specific input filter, and
     * secondarily for a general one.
     *
     * If neither are present, return boolean false.
     *
     * @param  string $controllerService
     * @param  string $method
     * @return string|false
     */
    protected function getInputFilterService($controllerService, $method)
    {
        if (isset($this->config[$controllerService][$method])) {
            return $this->config[$controllerService][$method];
        }

        if (in_array($method, $this->methodsWithoutBodies)) {
            return false;
        }

        if (isset($this->config[$controllerService]['input_filter'])) {
            return $this->config[$controllerService]['input_filter'];
        }

        return false;
    }

    /**
     * Determine if we have an input filter matching the service name
     *
     * @param string $inputFilterService
     * @return bool
     */
    protected function hasInputFilter($inputFilterService)
    {
        if (array_key_exists($inputFilterService, $this->inputFilters)) {
            return true;
        }

        if (! $this->inputFilterManager
            || ! $this->inputFilterManager->has($inputFilterService)
        ) {
            return false;
        }

        $inputFilter = $this->inputFilterManager->get($inputFilterService);
        if (! $inputFilter instanceof InputFilterInterface) {
            return false;
        }

        $this->inputFilters[$inputFilterService] = $inputFilter;
        return true;
    }

    /**
     * Retrieve the named input filter service
     *
     * @param string $inputFilterService
     * @return InputFilterInterface
     */
    protected function getInputFilter($inputFilterService)
    {
        return $this->inputFilters[$inputFilterService];
    }

    /**
     * Does the request represent a collection?
     *
     * @param string $serviceName
     * @param array $data
<<<<<<< HEAD
     * @param RouteMatch|V2RouteMatch $matches
=======
     * @param V2RouteMatch|RouteMatch $matches
>>>>>>> ac91956b
     * @param HttpRequest $request
     * @return bool
     */
    protected function isCollection($serviceName, $data, $matches, HttpRequest $request)
    {
        if (! array_key_exists($serviceName, $this->restControllers)) {
            return false;
        }

        if ($request->isPost() && (empty($data) || ArrayUtils::isHashTable($data))) {
            return false;
        }

        $identifierName = $this->restControllers[$serviceName];
        if ($matches->getParam($identifierName)) {
            return false;
        }

        return (null === $request->getQuery($identifierName, null));
    }

    /**
     * Validate a PATCH request
     *
     * @param InputFilterInterface $inputFilter
     * @param array|object $data
     * @param bool $isCollection
     * @return bool|ApiProblemResponse
     */
    protected function validatePatch(InputFilterInterface $inputFilter, $data, $isCollection)
    {
        if ($isCollection) {
            $validationGroup = $data;
            foreach ($validationGroup as &$subData) {
                $subData = array_keys($subData);
            }
        } else {
            $validationGroup = array_keys($data);
        }

        try {
            $inputFilter->setValidationGroup($validationGroup);
            return $inputFilter->isValid();
        } catch (InputFilterInvalidArgumentException $ex) {
            $pattern = '/expects a list of valid input names; "(?P<field>[^"]+)" was not found/';
            $matched = preg_match($pattern, $ex->getMessage(), $matches);
            if (! $matched) {
                return new ApiProblemResponse(
                    new ApiProblem(400, $ex)
                );
            }

            return new ApiProblemResponse(
                new ApiProblem(400, 'Unrecognized field "' . $matches['field'] . '"')
            );
        }
    }
}<|MERGE_RESOLUTION|>--- conflicted
+++ resolved
@@ -52,14 +52,6 @@
     protected $inputFilters = [];
 
     /**
-<<<<<<< HEAD
-=======
-     * @var callable[]
-     */
-    protected $listeners = [];
-
-    /**
->>>>>>> ac91956b
      * @var array
      */
     protected $methodsWithoutBodies = [
@@ -172,11 +164,7 @@
         }
 
         $routeMatches = $e->getRouteMatch();
-<<<<<<< HEAD
         if (! ($routeMatches instanceof RouteMatch || $routeMatches instanceof V2RouteMatch)) {
-=======
-        if (! $routeMatches instanceof V2RouteMatch && ! $routeMatches instanceof RouteMatch) {
->>>>>>> ac91956b
             return;
         }
 
@@ -241,19 +229,12 @@
         $event->setName(self::EVENT_BEFORE_VALIDATE);
 
         $events = $this->getEventManager();
-<<<<<<< HEAD
         $e->setName(self::EVENT_BEFORE_VALIDATE);
-=======
->>>>>>> ac91956b
         $results = $events->triggerEventUntil(function ($result) {
             return ($result instanceof ApiProblem
                 || $result instanceof ApiProblemResponse
             );
-<<<<<<< HEAD
         }, $e);
-=======
-        }, $event);
->>>>>>> ac91956b
 
         $last = $results->last();
 
@@ -429,11 +410,7 @@
      *
      * @param string $serviceName
      * @param array $data
-<<<<<<< HEAD
      * @param RouteMatch|V2RouteMatch $matches
-=======
-     * @param V2RouteMatch|RouteMatch $matches
->>>>>>> ac91956b
      * @param HttpRequest $request
      * @return bool
      */
