--- conflicted
+++ resolved
@@ -229,7 +229,23 @@
 
         $e->setParam('ZF\ContentValidation\InputFilter', $inputFilter);
 
-<<<<<<< HEAD
+        $events = $this->getEventManager();
+        $results = $events->trigger(self::EVENT_BEFORE_VALIDATE, $e, function ($result) {
+            return ($result instanceof ApiProblem
+                || $result instanceof ApiProblemResponse
+            );
+        });
+
+        $last = $results->last();
+
+        if ($last instanceof ApiProblem) {
+            $last = new ApiProblemResponse($last);
+        }
+
+        if ($last instanceof ApiProblemResponse) {
+            return $last;
+        }
+
         $inputFilter->setData($data);
         if (! $request->isPatch()) {
             if ($inputFilter->isValid()) {
@@ -245,30 +261,6 @@
                 $validationGroup = array_keys($data);
             }
 
-=======
-        $events = $this->getEventManager();
-        $results = $events->trigger(self::EVENT_BEFORE_VALIDATE, $e, function ($result) {
-            return ($result instanceof ApiProblem
-                || $result instanceof ApiProblemResponse
-            );
-        });
-
-        $last = $results->last();
-
-        if ($last instanceof ApiProblem) {
-            $last = new ApiProblemResponse($last);
-        }
-
-        if ($last instanceof ApiProblemResponse) {
-            return $last;
-        }
-
-        // We cannot create validation groups when validating collections, as
-        // the values submitted may vary between each entity in the collection.
-        // If you need to loosen restrictions, create a PATCH-specific input
-        // filter.
-        if (! $isCollection && $request->isPatch()) {
->>>>>>> 73d51052
             try {
                 $inputFilter->setValidationGroup($validationGroup);
                 if ($inputFilter->isValid()) {
