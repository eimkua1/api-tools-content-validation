--- conflicted
+++ resolved
@@ -7,12 +7,9 @@
 namespace ZF\ContentValidation\Validator\Db;
 
 use Interop\Container\ContainerInterface;
-<<<<<<< HEAD
-=======
-use Zend\ServiceManager\AbstractPluginManager;
->>>>>>> ac91956b
 use Zend\ServiceManager\FactoryInterface;
 use Zend\ServiceManager\ServiceLocatorInterface;
+use Zend\Stdlib\ArrayUtils;
 use Zend\Validator\Db\RecordExists;
 
 class RecordExistsFactory implements FactoryInterface
@@ -25,11 +22,8 @@
     private $options;
 
     /**
-<<<<<<< HEAD
      * Create and return a RecordExists validator instance.
      *
-=======
->>>>>>> ac91956b
      * @param ContainerInterface $container
      * @param string $requestedName
      * @param null|array $options
@@ -37,62 +31,28 @@
      */
     public function __invoke(ContainerInterface $container, $requestedName, array $options = null)
     {
-<<<<<<< HEAD
         if (isset($options['adapter'])) {
             return new RecordExists(ArrayUtils::merge(
                 $options,
                 ['adapter' => $container->get($options['adapter'])]
             ));
-=======
-        if ($container instanceof AbstractPluginManager
-            && ! method_exists($container, 'configure')
-        ) {
-            $container = $container->getServiceLocator() ?: $container;
-        }
-
-        if (isset($options['adapter'])) {
-            $options['adapter'] = $container->get($options['adapter']);
->>>>>>> ac91956b
         }
 
         return new RecordExists($options);
     }
 
     /**
-<<<<<<< HEAD
      * Create and return a RecordExists validator instance (v2).
      *
      * Provided for backwards compatibility; proxies to __invoke().
      *
      * @param ServiceLocatorInterface $validators
-=======
-     * Create and return a RecordExists validator (v2 compatibility)
-     *
-     * @param ServiceLocatorInterface $container
-     * @param null|string $name
-     * @param null|string $requestedName
->>>>>>> ac91956b
      * @return RecordExists
      */
-    public function createService(ServiceLocatorInterface $container, $name = null, $requestedName = null)
+    public function createService(ServiceLocatorInterface $validators)
     {
-        $requestedName = $requestedName ?: RecordExists::class;
-
-        if ($container instanceof AbstractPluginManager) {
-            $container = $container->getServiceLocator() ?: $container;
-        }
-
-        return $this($container, $requestedName, $this->options);
-    }
-
-    /**
-     * Allow injecting options at build time; required for v2 compatibility.
-     *
-     * @param array $options
-     */
-    public function setCreationOptions(array $options)
-    {
-        $this->options = $options;
+        $container = $validators->getServiceLocator() ?: $validators;
+        return $this($container, RecordExists::class, $this->options);
     }
 
     /**
